package parse

import (
	"errors"
	"path/filepath"
	"testing"

	"github.com/stretchr/testify/assert"
	"github.com/stretchr/testify/require"

	"gopkg.in/reform.v1/internal/test/models"
	"gopkg.in/reform.v1/internal/test/models/bogus"
)

var (
	person = StructInfo{
		Type:    "Person",
		SQLName: "people",
		Fields: []FieldInfo{
<<<<<<< HEAD
			{Name: "ID", Type: "int32", Column: "id"},
			{Name: "GroupID", Type: "*int32", Column: "group_id"},
			{Name: "Name", Type: "string", Column: "name"},
			{Name: "Email", Type: "*string", Column: "email"},
			{Name: "CreatedAt", Type: "time.Time", Column: "created_at"},
			{Name: "UpdatedAt", Type: "*time.Time", Column: "updated_at"},
=======
			{Name: "ID", PKType: "int32", Column: "id"},
			{Name: "Name", Column: "name"},
			{Name: "Email", Column: "email"},
			{Name: "CreatedAt", Column: "created_at"},
			{Name: "UpdatedAt", Column: "updated_at"},
>>>>>>> c8484331
		},
		PKFieldIndex: 0,
	}

	project = StructInfo{
		Type:    "Project",
		SQLName: "projects",
		Fields: []FieldInfo{
			{Name: "Name", Column: "name"},
			{Name: "ID", PKType: "string", Column: "id"},
			{Name: "Start", Column: "start"},
			{Name: "End", Column: "end"},
		},
		PKFieldIndex: 1,
	}

	personProject = StructInfo{
		Type:    "PersonProject",
		SQLName: "person_project",
		Fields: []FieldInfo{
			{Name: "PersonID", Column: "person_id"},
			{Name: "ProjectID", Column: "project_id"},
		},
		PKFieldIndex: -1,
	}

	legacyPerson = StructInfo{
		Type:      "LegacyPerson",
		SQLSchema: "legacy",
		SQLName:   "people",
		Fields: []FieldInfo{
			{Name: "ID", PKType: "int32", Column: "id"},
			{Name: "Name", Column: "name"},
		},
		PKFieldIndex: 0,
	}

	extra = StructInfo{
		Type:    "Extra",
		SQLName: "extra",
		Fields: []FieldInfo{
			{Name: "ID", PKType: "Integer", Column: "id"},
			{Name: "Name", Column: "name"},
			{Name: "Bytes", Column: "bytes"},
			{Name: "Bytes2", Column: "bytes2"},
			{Name: "Byte", Column: "byte"},
			{Name: "Array", Column: "array"},
		},
		PKFieldIndex: 0,
	}
)

func TestFileGood(t *testing.T) {
	s, err := File("../internal/test/models/good.go")
	assert.NoError(t, err)
	require.Len(t, s, 5)
	assert.Equal(t, person, s[0])
	assert.Equal(t, project, s[1])
	assert.Equal(t, personProject, s[2])
	assert.Equal(t, legacyPerson, s[3])
	assert.Equal(t, extra, s[4])
}

func TestFileBogus(t *testing.T) {
	dir := filepath.FromSlash("../internal/test/models/bogus/")
	for file, msg := range map[string]error{
		"bogus1.go": errors.New(`reform: Bogus1 has anonymous field BogusType with "reform:" tag, it is not allowed`),
		"bogus2.go": errors.New(`reform: Bogus2 has anonymous field bogusType with "reform:" tag, it is not allowed`),
		"bogus3.go": errors.New(`reform: Bogus3 has non-exported field bogus with "reform:" tag, it is not allowed`),
		"bogus4.go": errors.New(`reform: Bogus4 has field Bogus with invalid "reform:" tag value, it is not allowed`),
		"bogus5.go": errors.New(`reform: Bogus5 has field Bogus with invalid "reform:" tag value, it is not allowed`),
		"bogus6.go": errors.New(`reform: Bogus6 has no fields with "reform:" tag, it is not allowed`),
		"bogus7.go": errors.New(`reform: Bogus7 has pointer field Bogus with with "pk" label in "reform:" tag, it is not allowed`),
		// "bogus8.go": errors.New(`reform: Bogus8 has pointer field Bogus with with "omitempty" label in "reform:" tag, it is not allowed`),
		"bogus8.go":  errors.New(`reform: Bogus8 has field Bogus with invalid "reform:" tag value, it is not allowed`),
		"bogus9.go":  errors.New(`reform: Bogus9 has field Bogus2 with "reform:" tag with duplicate column name bogus (used by Bogus1), it is not allowed`),
		"bogus10.go": errors.New(`reform: Bogus10 has field Bogus2 with with duplicate "pk" label in "reform:" tag (first used by Bogus1), it is not allowed`),

		"bogus_ignore.go": nil,
	} {
		s, err := File(filepath.Join(dir, file))
		assert.Nil(t, s)
		assert.Equal(t, msg, err)
	}
}

func TestObjectGood(t *testing.T) {
	s, err := Object(new(models.Person), "", "people")
	assert.NoError(t, err)
	assert.Equal(t, &person, s)

	s, err = Object(new(models.Project), "", "projects")
	assert.NoError(t, err)
	assert.Equal(t, &project, s)

	s, err = Object(new(models.PersonProject), "", "person_project")
	assert.NoError(t, err)
	assert.Equal(t, &personProject, s)

	s, err = Object(new(models.LegacyPerson), "legacy", "people")
	assert.NoError(t, err)
	assert.Equal(t, &legacyPerson, s)

	s, err = Object(new(models.Extra), "", "extra")
	assert.NoError(t, err)
	assert.Equal(t, &extra, s)
}

func TestObjectBogus(t *testing.T) {
	for obj, msg := range map[interface{}]error{
		new(bogus.Bogus1): errors.New(`reform: Bogus1 has anonymous field BogusType with "reform:" tag, it is not allowed`),
		new(bogus.Bogus2): errors.New(`reform: Bogus2 has anonymous field bogusType with "reform:" tag, it is not allowed`),
		new(bogus.Bogus3): errors.New(`reform: Bogus3 has non-exported field bogus with "reform:" tag, it is not allowed`),
		new(bogus.Bogus4): errors.New(`reform: Bogus4 has field Bogus with invalid "reform:" tag value, it is not allowed`),
		new(bogus.Bogus5): errors.New(`reform: Bogus5 has field Bogus with invalid "reform:" tag value, it is not allowed`),
		new(bogus.Bogus6): errors.New(`reform: Bogus6 has no fields with "reform:" tag, it is not allowed`),
		new(bogus.Bogus7): errors.New(`reform: Bogus7 has pointer field Bogus with with "pk" label in "reform:" tag, it is not allowed`),
		// new(bogus.Bogus8): errors.New(`reform: Bogus8 has pointer field Bogus with with "omitempty" label in "reform:" tag, it is not allowed`),
		new(bogus.Bogus8):  errors.New(`reform: Bogus8 has field Bogus with invalid "reform:" tag value, it is not allowed`),
		new(bogus.Bogus9):  errors.New(`reform: Bogus9 has field Bogus2 with "reform:" tag with duplicate column name bogus (used by Bogus1), it is not allowed`),
		new(bogus.Bogus10): errors.New(`reform: Bogus10 has field Bogus2 with with duplicate "pk" label in "reform:" tag (first used by Bogus1), it is not allowed`),

		// new(bogus.BogusIgnore): do not test,
	} {
		s, err := Object(obj, "", "bogus")
		assert.Nil(t, s)
		assert.Equal(t, msg, err)
	}
}

func TestHelpers(t *testing.T) {
	assert.Equal(t, []string{"id", "group_id", "name", "email", "created_at", "updated_at"}, person.Columns())
	assert.True(t, person.IsTable())
	assert.Equal(t, FieldInfo{Name: "ID", PKType: "int32", Column: "id"}, person.PKField())

	assert.Equal(t, []string{"name", "id", "start", "end"}, project.Columns())
	assert.True(t, project.IsTable())
	assert.Equal(t, FieldInfo{Name: "ID", PKType: "string", Column: "id"}, project.PKField())

	assert.Equal(t, []string{"person_id", "project_id"}, personProject.Columns())
	assert.False(t, personProject.IsTable())
}<|MERGE_RESOLUTION|>--- conflicted
+++ resolved
@@ -17,20 +17,12 @@
 		Type:    "Person",
 		SQLName: "people",
 		Fields: []FieldInfo{
-<<<<<<< HEAD
-			{Name: "ID", Type: "int32", Column: "id"},
-			{Name: "GroupID", Type: "*int32", Column: "group_id"},
-			{Name: "Name", Type: "string", Column: "name"},
-			{Name: "Email", Type: "*string", Column: "email"},
-			{Name: "CreatedAt", Type: "time.Time", Column: "created_at"},
-			{Name: "UpdatedAt", Type: "*time.Time", Column: "updated_at"},
-=======
 			{Name: "ID", PKType: "int32", Column: "id"},
+			{Name: "GroupID", Column: "group_id"},
 			{Name: "Name", Column: "name"},
 			{Name: "Email", Column: "email"},
 			{Name: "CreatedAt", Column: "created_at"},
 			{Name: "UpdatedAt", Column: "updated_at"},
->>>>>>> c8484331
 		},
 		PKFieldIndex: 0,
 	}
