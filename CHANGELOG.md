--- conflicted
+++ resolved
@@ -1,10 +1,9 @@
 # Changelog
 
-<<<<<<< HEAD
 ## v1.2.0 (not yet released)
 
 * Added Querier.InsertColumns.
-=======
+
 ## v1.1.2 (2016-07-20, https://github.com/go-reform/reform/milestones/v1.1.2)
 
 * `reform` tool now correctly ignores type information when it's not used.
@@ -12,7 +11,6 @@
   which are restricted to basic types (numbers and strings).
 * Package `gopkg.in/reform.v1/parse` is explicitly documented as internal.
   (It's wasn't really possible to use it.)
->>>>>>> c8484331
 
 ## v1.1.1 (2016-07-05, https://github.com/go-reform/reform/milestones/v1.1.1)
 
